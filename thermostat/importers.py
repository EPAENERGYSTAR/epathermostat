--- conflicted
+++ resolved
@@ -27,7 +27,6 @@
 from thermostat.eeweather_wrapper import get_indexed_temperatures_eeweather
 from eeweather.cache import KeyValueStore
 from eeweather.exceptions import ISDDataNotAvailableError
-<<<<<<< HEAD
 import json
 
 import warnings
@@ -38,9 +37,7 @@
 from functools import partial
 import logging
 from pathlib import Path
-=======
 from thermostat.core import InsufficientDataError
->>>>>>> 6925ea57
 
 try:
     NUMBER_OF_CORES = len(os.sched_getaffinity(0))
@@ -133,10 +130,6 @@
 
     thermostat_filename = f"{thermostat_id}.json"
     thermostat_path = directory /thermostat_filename
-<<<<<<< HEAD
-    
-=======
->>>>>>> 6925ea57
     try:
         directory.mkdir(exist_ok=True)
         with open(thermostat_path, 'w') as outfile:
