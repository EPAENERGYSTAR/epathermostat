--- conflicted
+++ resolved
@@ -1,19 +1,6 @@
 import csv
 from thermostat.core import Thermostat
 from thermostat.equipment_type import (
-<<<<<<< HEAD
-        has_heating,
-        has_cooling,
-        has_auxiliary,
-        has_emergency,
-        has_two_stage_cooling,
-        has_two_stage_heating,
-        has_multi_stage_cooling,
-        has_multi_stage_heating,
-        is_line_voltage,
-        first_stage_capacity_ratio,
-        )
-=======
     has_heating,
     has_cooling,
     has_auxiliary,
@@ -22,9 +9,9 @@
     has_two_stage_heating,
     has_multi_stage_cooling,
     has_multi_stage_heating,
+    is_line_voltage,
     first_stage_capacity_ratio,
     )
->>>>>>> 958d709c
 
 import pandas as pd
 from thermostat.zipcode_lookup import ZIPCODE_LOOKUP
