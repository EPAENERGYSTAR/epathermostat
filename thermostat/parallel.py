import pandas as pd
from collections import defaultdict
from itertools import cycle
from zipfile import ZipFile
import tempfile
from pathlib import Path
from thermostat.stations import get_closest_station_by_zipcode


def schedule_batches(metadata_filename, n_batches, zip_files=False, batches_dir=None):
    """ Batch scheduler for large sets of thermostats. Can either create
    zipped directories ready be sent to separate processors for parallel
    processing, or unpackaged metadata dataframes for more flexible processing.

    Parameters
    ----------
    metadata_filename : str
        Full path to location of file containing CSV formatted metadata for
    n_batches : int
        Number of batches desired. Should be <= the number of available
        thermostats.
    zip_files : boolean
        If True, create zipped directories of metadata and interval data. Each
        batch will be named batch_XXXXX.zip, and will contain a directory named
        `data`, which contains metadata and interval data for the batch. Must
        supply `batches_dir` argument to use this option.
    batches_dir : str
        Path to directory in which to save created batches. Ignored for
        zip_files=False.


    Returns
    -------
    batches : list of str or list of pd.DataFrame
        If zip_files is True, then returns list of names of created zip files.
        Otherwise, returns list of metadata dataframes containing batches.

    """

    metadata_filename = Path(metadata_filename)

    if zip_files:
        if batches_dir is None:
            message = "Cannot have batches_dir==None when zip_files==True. " \
                    "Please supply a directory in which to save batches."
            raise ValueError(message)
<<<<<<< HEAD
        else:
            batches_dir = Path(batches_dir)
=======
    
    metadata_filename = Path(metadata_filename)
>>>>>>> 6925ea57

    metadata_df = pd.read_csv(metadata_filename, dtype={"zipcode": str})
    stations = [get_closest_station_by_zipcode(zipcode) for zipcode in metadata_df.zipcode]

    n_rows = metadata_df.shape[0]

    # group rows by stations then order groups by number of stations.
    rows_by_station = defaultdict(list)
    for station, (i, row) in zip(stations, metadata_df.iterrows()):
        rows_by_station[station].append(row)

    ordered_rows = [rows_by_station[i[0]] for i in sorted([(s, len(rs))
                    for s, rs in rows_by_station.items()], key=(lambda x: x[1]))]

    # iterate over row groups, greedily adding contents to batches

    batches = [[] for i in range(n_batches)]

    batch_sizes = _get_batch_sizes(n_rows, n_batches)

    current_batch = cycle(range(n_batches))

    for rows in ordered_rows:
        n_rows = len(rows)
        n_rows_taken = 0
        while n_rows_taken < n_rows:
            batch_i = next(current_batch)
            target_batch_size = batch_sizes[batch_i]
            batch = batches[batch_i]
            space_left = target_batch_size - len(batch)
            rows_to_add = rows[n_rows_taken:n_rows_taken + space_left]
            n_rows_taken += len(rows_to_add)
            batch.extend(rows_to_add)

    batch_dfs = [pd.DataFrame(rows) for rows in batches]

    if zip_files:
<<<<<<< HEAD

=======
        batches_dir = Path(batches_dir)
>>>>>>> 6925ea57
        batches_dir.mkdir(exist_ok=True)

        batch_zipfile_names = []
        for i, batch_df in enumerate(batch_dfs):

            batch_name = "batch_{:05d}.zip".format(i)
            batch_zipfile_name = batches_dir / batch_name
            batch_zipfile_names.append(batch_zipfile_name)

            _, fname = tempfile.mkstemp()
            batch_df.to_csv(fname, index=False)

            with ZipFile(batch_zipfile_name, 'w') as batch_zip:
<<<<<<< HEAD
                batch_zip.write(fname, arcname=(Path('data')/'metadata.csv'))

                for filename in batch_df.interval_data_filename:
                    interval_data_source = metadata_filename.parents[0] / filename
                    batch_zip.write(interval_data_source, arcname=(Path('data') / filename))
=======
                batch_zip.write(fname, arcname=Path('data') / 'metadata.csv')

                for filename in batch_df.interval_data_filename:
                    interval_data_source = metadata_filename.parents[0] / filename
                    batch_zip.write(interval_data_source, arcname=Path('data') / filename)
>>>>>>> 6925ea57

        return batch_zipfile_names

    else:
        return batch_dfs


def _get_batch_sizes(n_rows, n_batches):
    n_base = int(n_rows / n_batches)
    remainder = (n_rows % n_batches)
    return [n_base + int(i < remainder) for i in range(n_batches)]<|MERGE_RESOLUTION|>--- conflicted
+++ resolved
@@ -44,13 +44,10 @@
             message = "Cannot have batches_dir==None when zip_files==True. " \
                     "Please supply a directory in which to save batches."
             raise ValueError(message)
-<<<<<<< HEAD
         else:
             batches_dir = Path(batches_dir)
-=======
     
     metadata_filename = Path(metadata_filename)
->>>>>>> 6925ea57
 
     metadata_df = pd.read_csv(metadata_filename, dtype={"zipcode": str})
     stations = [get_closest_station_by_zipcode(zipcode) for zipcode in metadata_df.zipcode]
@@ -88,11 +85,7 @@
     batch_dfs = [pd.DataFrame(rows) for rows in batches]
 
     if zip_files:
-<<<<<<< HEAD
-
-=======
         batches_dir = Path(batches_dir)
->>>>>>> 6925ea57
         batches_dir.mkdir(exist_ok=True)
 
         batch_zipfile_names = []
@@ -106,19 +99,11 @@
             batch_df.to_csv(fname, index=False)
 
             with ZipFile(batch_zipfile_name, 'w') as batch_zip:
-<<<<<<< HEAD
-                batch_zip.write(fname, arcname=(Path('data')/'metadata.csv'))
-
-                for filename in batch_df.interval_data_filename:
-                    interval_data_source = metadata_filename.parents[0] / filename
-                    batch_zip.write(interval_data_source, arcname=(Path('data') / filename))
-=======
                 batch_zip.write(fname, arcname=Path('data') / 'metadata.csv')
 
                 for filename in batch_df.interval_data_filename:
                     interval_data_source = metadata_filename.parents[0] / filename
                     batch_zip.write(interval_data_source, arcname=Path('data') / filename)
->>>>>>> 6925ea57
 
         return batch_zipfile_names
 
